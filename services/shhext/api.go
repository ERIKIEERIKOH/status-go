package shhext

import (
	"context"
	"crypto/ecdsa"
	"encoding/hex"
	"errors"
	"fmt"
	"math/big"
	"time"

	"github.com/ethereum/go-ethereum/rlp"

	"github.com/ethereum/go-ethereum/common"
	"github.com/ethereum/go-ethereum/common/hexutil"
	"github.com/ethereum/go-ethereum/crypto"
	"github.com/ethereum/go-ethereum/log"
	"github.com/ethereum/go-ethereum/p2p/enode"
	"github.com/status-im/status-go/mailserver"
	"github.com/status-im/status-go/services/shhext/chat"
	"github.com/status-im/status-go/services/shhext/mailservers"
	whisper "github.com/status-im/whisper/whisperv6"
)

const (
	// defaultWorkTime is a work time reported in messages sent to MailServer nodes.
	defaultWorkTime = 5
	// defaultRequestTimeout is the default request timeout in seconds
	defaultRequestTimeout = 10
)

var (
	// ErrInvalidMailServerPeer is returned when it fails to parse enode from params.
	ErrInvalidMailServerPeer = errors.New("invalid mailServerPeer value")
	// ErrInvalidSymKeyID is returned when it fails to get a symmetric key.
	ErrInvalidSymKeyID = errors.New("invalid symKeyID value")
	// ErrInvalidPublicKey is returned when public key can't be extracted
	// from MailServer's nodeID.
	ErrInvalidPublicKey = errors.New("can't extract public key")
	// ErrPFSNotEnabled is returned when an endpoint PFS only is called but
	// PFS is disabled
	ErrPFSNotEnabled = errors.New("pfs not enabled")
)

// -----
// PAYLOADS
// -----

// MessagesRequest is a RequestMessages() request payload.
type MessagesRequest struct {
	// MailServerPeer is MailServer's enode address.
	MailServerPeer string `json:"mailServerPeer"`

	// From is a lower bound of time range (optional).
	// Default is 24 hours back from now.
	From uint32 `json:"from"`

	// To is a upper bound of time range (optional).
	// Default is now.
	To uint32 `json:"to"`

	// Limit determines the number of messages sent by the mail server
	// for the current paginated request
	Limit uint32 `json:"limit"`

	// Cursor is used as starting point for paginated requests
	Cursor string `json:"cursor"`

	// Topic is a regular Whisper topic.
	// DEPRECATED
	Topic whisper.TopicType `json:"topic"`

	// Topics is a list of Whisper topics.
	Topics []whisper.TopicType `json:"topics"`

	// SymKeyID is an ID of a symmetric key to authenticate to MailServer.
	// It's derived from MailServer password.
	SymKeyID string `json:"symKeyID"`

	// Timeout is the time to live of the request specified in seconds.
	// Default is 10 seconds
	Timeout time.Duration `json:"timeout"`
}

func (r *MessagesRequest) setDefaults(now time.Time) {
	// set From and To defaults
	if r.To == 0 {
		r.To = uint32(now.UTC().Unix())
	}

	if r.From == 0 {
		oneDay := uint32(86400) // -24 hours
		if r.To < oneDay {
			r.From = 0
		} else {
			r.From = r.To - oneDay
		}
	}

	if r.Timeout == 0 {
		r.Timeout = defaultRequestTimeout
	}
}

// SyncMessagesRequest is a SyncMessages() request payload.
type SyncMessagesRequest struct {
	// MailServerPeer is MailServer's enode address.
	MailServerPeer string `json:"mailServerPeer"`

	// From is a lower bound of time range (optional).
	// Default is 24 hours back from now.
	From uint32 `json:"from"`

	// To is a upper bound of time range (optional).
	// Default is now.
	To uint32 `json:"to"`

	// Limit determines the number of messages sent by the mail server
	// for the current paginated request
	Limit uint32 `json:"limit"`

	// Cursor is used as starting point for paginated requests
	Cursor string `json:"cursor"`

	// Topics is a list of Whisper topics.
	// If empty, a full bloom filter will be used.
	Topics []whisper.TopicType `json:"topics"`
}

// SyncMessagesResponse is a response from the mail server
// to which SyncMessagesRequest was sent.
type SyncMessagesResponse struct {
	// Cursor from the response can be used to retrieve more messages
	// for the previous request.
	Cursor string `json:"cursor"`

	// Error indicates that something wrong happened when sending messages
	// to the requester.
	Error string `json:"error"`
}

// -----
// PUBLIC API
// -----

// PublicAPI extends whisper public API.
type PublicAPI struct {
	service   *Service
	publicAPI *whisper.PublicWhisperAPI
	log       log.Logger
}

// NewPublicAPI returns instance of the public API.
func NewPublicAPI(s *Service) *PublicAPI {
	return &PublicAPI{
		service:   s,
		publicAPI: whisper.NewPublicWhisperAPI(s.w),
		log:       log.New("package", "status-go/services/sshext.PublicAPI"),
	}
}

// Post shamelessly copied from whisper codebase with slight modifications.
func (api *PublicAPI) Post(ctx context.Context, req whisper.NewMessage) (hash hexutil.Bytes, err error) {
	hash, err = api.publicAPI.Post(ctx, req)
	if err == nil {
		var envHash common.Hash
		copy(envHash[:], hash[:]) // slice can't be used as key
		api.service.tracker.Add(envHash)
	}
	return hash, err
}

func (api *PublicAPI) getPeer(rawurl string) (*enode.Node, error) {
	if len(rawurl) == 0 {
		return mailservers.GetFirstConnected(api.service.server, api.service.peerStore)
	}
	return enode.ParseV4(rawurl)
}

// RequestMessages sends a request for historic messages to a MailServer.
func (api *PublicAPI) RequestMessages(_ context.Context, r MessagesRequest) (hexutil.Bytes, error) {
	api.log.Info("RequestMessages", "request", r)
	shh := api.service.w
	now := api.service.w.GetCurrentTime()
	r.setDefaults(now)

	if r.From > r.To {
		return nil, fmt.Errorf("Query range is invalid: from > to (%d > %d)", r.From, r.To)
	}

	mailServerNode, err := api.getPeer(r.MailServerPeer)
	if err != nil {
		return nil, fmt.Errorf("%v: %v", ErrInvalidMailServerPeer, err)
	}

	var (
		symKey    []byte
		publicKey *ecdsa.PublicKey
	)

	if r.SymKeyID != "" {
		symKey, err = shh.GetSymKey(r.SymKeyID)
		if err != nil {
			return nil, fmt.Errorf("%v: %v", ErrInvalidSymKeyID, err)
		}
	} else {
		publicKey = mailServerNode.Pubkey()
	}

	payload, err := makeMessagesRequestPayload(r)
	if err != nil {
		return nil, err
	}

	envelope, err := makeEnvelop(
		payload,
		symKey,
		publicKey,
		api.service.nodeID,
		shh.MinPow(),
		now,
	)
	if err != nil {
		return nil, err
	}

	if err := shh.RequestHistoricMessagesWithTimeout(mailServerNode.ID().Bytes(), envelope, r.Timeout*time.Second); err != nil {
		return nil, err
	}
	hash := envelope.Hash()
	return hash[:], nil
<<<<<<< HEAD
=======
}

// createSyncMailRequest creates SyncMailRequest. It uses a full bloom filter
// if no topics are given.
func createSyncMailRequest(r SyncMessagesRequest) (whisper.SyncMailRequest, error) {
	var bloom []byte
	if len(r.Topics) > 0 {
		bloom = topicsToBloom(r.Topics...)
	} else {
		bloom = whisper.MakeFullNodeBloom()
	}

	cursor, err := hex.DecodeString(r.Cursor)
	if err != nil {
		return whisper.SyncMailRequest{}, err
	}

	return whisper.SyncMailRequest{
		Lower:  r.From,
		Upper:  r.To,
		Bloom:  bloom,
		Limit:  r.Limit,
		Cursor: cursor,
	}, nil
}

func createSyncMessagesResponse(r whisper.SyncEventResponse) SyncMessagesResponse {
	return SyncMessagesResponse{
		Cursor: hex.EncodeToString(r.Cursor),
		Error:  r.Error,
	}
}

// SyncMessages sends a request to a given MailServerPeer to sync historic messages.
// MailServerPeers needs to be added as a trusted peer first.
func (api *PublicAPI) SyncMessages(ctx context.Context, r SyncMessagesRequest) (SyncMessagesResponse, error) {
	var response SyncMessagesResponse

	mailServerEnode, err := enode.ParseV4(r.MailServerPeer)
	if err != nil {
		return response, fmt.Errorf("invalid MailServerPeer: %v", err)
	}

	request, err := createSyncMailRequest(r)
	if err != nil {
		return response, fmt.Errorf("failed to create a sync mail request: %v", err)
	}

	if err := api.service.w.SyncMessages(mailServerEnode.ID().Bytes(), request); err != nil {
		return response, fmt.Errorf("failed to send a sync request: %v", err)
	}

	// Wait for the response which is received asynchronously as a p2p packet.
	// This packet handler will send an event which contains the response payload.
	events := make(chan whisper.EnvelopeEvent)
	sub := api.service.w.SubscribeEnvelopeEvents(events)
	defer sub.Unsubscribe()

	for {
		select {
		case event := <-events:
			if event.Event != whisper.EventMailServerSyncFinished {
				continue
			}

			log.Info("received EventMailServerSyncFinished event", "data", event.Data)

			if resp, ok := event.Data.(whisper.SyncEventResponse); ok {
				return createSyncMessagesResponse(resp), nil
			}
			return response, fmt.Errorf("did not understand the response event data")
		case <-ctx.Done():
			return response, ctx.Err()
		}
	}
>>>>>>> 66fb99d5
}

// GetNewFilterMessages is a prototype method with deduplication
func (api *PublicAPI) GetNewFilterMessages(filterID string) ([]*whisper.Message, error) {
	msgs, err := api.publicAPI.GetFilterMessages(filterID)
	if err != nil {
		return nil, err
	}

	dedupMessages := api.service.deduplicator.Deduplicate(msgs)

	if api.service.pfsEnabled {
		// Attempt to decrypt message, otherwise leave unchanged
		for _, msg := range dedupMessages {

			if err := api.processPFSMessage(msg); err != nil {
				return nil, err
			}
		}
	}

	return dedupMessages, nil
}

// ConfirmMessagesProcessed is a method to confirm that messages was consumed by
// the client side.
func (api *PublicAPI) ConfirmMessagesProcessed(messages []*whisper.Message) error {
	return api.service.deduplicator.AddMessages(messages)
}

// SendPublicMessage sends a public chat message to the underlying transport
func (api *PublicAPI) SendPublicMessage(ctx context.Context, msg chat.SendPublicMessageRPC) (hexutil.Bytes, error) {
	privateKey, err := api.service.w.GetPrivateKey(msg.Sig)
	if err != nil {
		return nil, err
	}

	// This is transport layer agnostic
	protocolMessage, err := api.service.protocol.BuildPublicMessage(privateKey, msg.Payload)
	if err != nil {
		return nil, err
	}

	symKeyID, err := api.service.w.AddSymKeyFromPassword(msg.Chat)
	if err != nil {
		return nil, err
	}

	// Enrich with transport layer info
	whisperMessage := chat.PublicMessageToWhisper(msg, protocolMessage)
	whisperMessage.SymKeyID = symKeyID

	// And dispatch
	return api.Post(ctx, whisperMessage)
}

// SendDirectMessage sends a 1:1 chat message to the underlying transport
func (api *PublicAPI) SendDirectMessage(ctx context.Context, msg chat.SendDirectMessageRPC) ([]hexutil.Bytes, error) {
	if !api.service.pfsEnabled {
		return nil, ErrPFSNotEnabled
	}
	// To be completely agnostic from whisper we should not be using whisper to store the key
	privateKey, err := api.service.w.GetPrivateKey(msg.Sig)
	if err != nil {
		return nil, err
	}

	publicKey, err := crypto.UnmarshalPubkey(msg.PubKey)
	if err != nil {
		return nil, err
	}

	// This is transport layer-agnostic
	protocolMessages, err := api.service.protocol.BuildDirectMessage(privateKey, msg.Payload, publicKey)
	if err != nil {
		return nil, err
	}

	var response []hexutil.Bytes

	for key, message := range protocolMessages {
		msg.PubKey = crypto.FromECDSAPub(key)
		// Enrich with transport layer info
		whisperMessage := chat.DirectMessageToWhisper(msg, message)

		// And dispatch
		hash, err := api.Post(ctx, whisperMessage)
		if err != nil {
			return nil, err
		}
		response = append(response, hash)

	}
	return response, nil
}

// SendPairingMessage sends a 1:1 chat message to our own devices to initiate a pairing session
func (api *PublicAPI) SendPairingMessage(ctx context.Context, msg chat.SendDirectMessageRPC) ([]hexutil.Bytes, error) {
	if !api.service.pfsEnabled {
		return nil, ErrPFSNotEnabled
	}
	// To be completely agnostic from whisper we should not be using whisper to store the key
	privateKey, err := api.service.w.GetPrivateKey(msg.Sig)
	if err != nil {
		return nil, err
	}

	msg.PubKey = crypto.FromECDSAPub(&privateKey.PublicKey)
	if err != nil {
		return nil, err
	}

	protocolMessage, err := api.service.protocol.BuildPairingMessage(privateKey, msg.Payload)
	if err != nil {
		return nil, err
	}

	var response []hexutil.Bytes

	// Enrich with transport layer info
	whisperMessage := chat.DirectMessageToWhisper(msg, protocolMessage)

	// And dispatch
	hash, err := api.Post(ctx, whisperMessage)
	if err != nil {
		return nil, err
	}
	response = append(response, hash)

	return response, nil
}

// SendGroupMessage sends a group messag chat message to the underlying transport
func (api *PublicAPI) SendGroupMessage(ctx context.Context, msg chat.SendGroupMessageRPC) ([]hexutil.Bytes, error) {
	if !api.service.pfsEnabled {
		return nil, ErrPFSNotEnabled
	}

	// To be completely agnostic from whisper we should not be using whisper to store the key
	privateKey, err := api.service.w.GetPrivateKey(msg.Sig)
	if err != nil {
		return nil, err
	}

	var keys []*ecdsa.PublicKey

	for _, k := range msg.PubKeys {
		publicKey, err := crypto.UnmarshalPubkey(k)
		if err != nil {
			return nil, err
		}
		keys = append(keys, publicKey)
	}

	// This is transport layer-agnostic
	protocolMessages, err := api.service.protocol.BuildDirectMessage(privateKey, msg.Payload, keys...)
	if err != nil {
		return nil, err
	}

	var response []hexutil.Bytes

	for key, message := range protocolMessages {
		directMessage := chat.SendDirectMessageRPC{
			PubKey:  crypto.FromECDSAPub(key),
			Payload: msg.Payload,
			Sig:     msg.Sig,
		}

		// Enrich with transport layer info
		whisperMessage := chat.DirectMessageToWhisper(directMessage, message)

		// And dispatch
		hash, err := api.Post(ctx, whisperMessage)
		if err != nil {
			return nil, err
		}
		response = append(response, hash)

	}
	return response, nil
}

func (api *PublicAPI) processPFSMessage(msg *whisper.Message) error {

	privateKeyID := api.service.w.SelectedKeyPairID()
	if privateKeyID == "" {
		return errors.New("no key selected")
	}

	privateKey, err := api.service.w.GetPrivateKey(privateKeyID)
	if err != nil {
		return err
	}

	publicKey, err := crypto.UnmarshalPubkey(msg.Sig)
	if err != nil {
		return err
	}

	response, err := api.service.protocol.HandleMessage(privateKey, publicKey, msg.Payload)

	// Notify that someone tried to contact us using an invalid bundle
	if err == chat.ErrDeviceNotFound && privateKey.PublicKey != *publicKey {
		api.log.Warn("Device not found, sending signal", "err", err)
		keyString := fmt.Sprintf("0x%x", crypto.FromECDSAPub(publicKey))
		handler := EnvelopeSignalHandler{}
		handler.DecryptMessageFailed(keyString)
		return nil
	} else if err != nil {
		// Ignore errors for now as those might be non-pfs messages
		api.log.Error("Failed handling message with error", "err", err)
		return nil
	}

	// Add unencrypted payload
	msg.Payload = response

	return nil
}

// -----
// HELPER
// -----

// makeEnvelop makes an envelop for a historic messages request.
// Symmetric key is used to authenticate to MailServer.
// PK is the current node ID.
func makeEnvelop(
	payload []byte,
	symKey []byte,
	publicKey *ecdsa.PublicKey,
	nodeID *ecdsa.PrivateKey,
	pow float64,
	now time.Time,
) (*whisper.Envelope, error) {
	params := whisper.MessageParams{
		PoW:      pow,
		Payload:  payload,
		WorkTime: defaultWorkTime,
		Src:      nodeID,
	}
	// Either symKey or public key is required.
	// This condition is verified in `message.Wrap()` method.
	if len(symKey) > 0 {
		params.KeySym = symKey
	} else if publicKey != nil {
		params.Dst = publicKey
	}
	message, err := whisper.NewSentMessage(&params)
	if err != nil {
		return nil, err
	}
	return message.Wrap(&params, now)
}

// makeMessagesRequestPayload makes a specific payload for MailServer
// to request historic messages.
func makeMessagesRequestPayload(r MessagesRequest) ([]byte, error) {
	cursor, err := hex.DecodeString(r.Cursor)
	if err != nil {
		return nil, fmt.Errorf("invalid cursor: %v", err)
	}
	if len(cursor) > 0 && len(cursor) != mailserver.DBKeyLength {
		return nil, fmt.Errorf("invalid cursor size: expected %d but got %d", mailserver.DBKeyLength, len(cursor))
	}

	payload := mailserver.MessagesRequestPayload{
		Lower:  r.From,
		Upper:  r.To,
		Bloom:  createBloomFilter(r),
		Limit:  r.Limit,
		Cursor: cursor,
		// Client must tell the MailServer if it supports batch responses.
		// This can be removed in the future.
		Batch: true,
	}

	return rlp.EncodeToBytes(payload)
}

func createBloomFilter(r MessagesRequest) []byte {
	if len(r.Topics) > 0 {
		return topicsToBloom(r.Topics...)
	}

	return whisper.TopicToBloom(r.Topic)
}

func topicsToBloom(topics ...whisper.TopicType) []byte {
	i := new(big.Int)
	for _, topic := range topics {
		bloom := whisper.TopicToBloom(topic)
		i.Or(i, new(big.Int).SetBytes(bloom[:]))
	}

	combined := make([]byte, whisper.BloomFilterSize)
	data := i.Bytes()
	copy(combined[whisper.BloomFilterSize-len(data):], data[:])

	return combined
}<|MERGE_RESOLUTION|>--- conflicted
+++ resolved
@@ -229,8 +229,6 @@
 	}
 	hash := envelope.Hash()
 	return hash[:], nil
-<<<<<<< HEAD
-=======
 }
 
 // createSyncMailRequest creates SyncMailRequest. It uses a full bloom filter
@@ -306,7 +304,6 @@
 			return response, ctx.Err()
 		}
 	}
->>>>>>> 66fb99d5
 }
 
 // GetNewFilterMessages is a prototype method with deduplication
